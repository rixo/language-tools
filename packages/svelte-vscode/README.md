--- conflicted
+++ resolved
@@ -4,11 +4,6 @@
 
 ## Setup
 
-<<<<<<< HEAD
-Do you want to use TypeScript/SCSS/Less/..? See "Using with preprocessors" below.
-
-=======
->>>>>>> 651814ab
 If you added `"files.associations": {"*.svelte": "html" }` to your VSCode settings, remove it.
 
 If you have previously installed the old "Svelte" extension by James Birtles, uninstall it:
