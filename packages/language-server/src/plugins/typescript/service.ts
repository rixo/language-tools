--- conflicted
+++ resolved
@@ -1,12 +1,7 @@
 import ts from 'typescript';
 import { DocumentSnapshot } from './DocumentSnapshot';
-<<<<<<< HEAD
 import { isSvelte, getScriptKindFromFileName } from './utils';
 import { dirname, resolve } from 'path';
-=======
-import { isSvelte } from './utils';
-import { dirname } from 'path';
->>>>>>> cb5f91dd
 import { Document } from '../../api';
 import { getSveltePackageInfo } from '../svelte/sveltePackage';
 
